--- conflicted
+++ resolved
@@ -46,19 +46,7 @@
 
     SpectrumState GetState() const override
     {
-<<<<<<< HEAD
-      const auto& in = Delegate->GetState();
-      std::vector<ChannelState> out(in.size());
-      std::transform(in.begin(), in.end(), out.begin(), &ConvertState);
-      return out;
-    }
-  private:
-    static ChannelState ConvertState(const Devices::ChannelState& in)
-    {
-      return {in.Band, in.Level.Raw()};
-=======
       return Delegate->GetState();
->>>>>>> b05c7399
     }
   private:
     const Devices::StateSource::Ptr Delegate;
